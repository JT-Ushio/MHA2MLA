# MHA2MLA

This repo contains the code for the paper ["Towards Economical Inference: Enabling DeepSeek's Multi-Head Latent Attention in Any Transformer-based LLMs"](https://arxiv.org/abs/2502.14837).


![alt text](img/overview.png)


## News

* [2025.02.21] The paper of MHA2MLA is publicly available: https://arxiv.org/abs/2502.14837
* [2025.02.19] Released the first version of the MHA2MLA code, providing usage code for LlaMa fine-tuning and evaluating.

## TO-DO

- [ ] Provide the code for incorporating the projection matrix and inference.


## Models

* SmolLM: https://huggingface.co/blog/smollm

* Llama-2-7b-hf: https://huggingface.co/meta-llama/Llama-2-7b-hf

We use framework [nanotron](https://github.com/huggingface/nanotron) to train the model and [transformers](https://github.com/huggingface/transformers/) to eval the model, so it is necessary to convert the model to the required format.  

For models with the original structure, the following command can be used for model conversion.

```bash
# hf2nanotron 
torchrun --nproc_per_node=1  \
    -m src.original_conversation.convert_hf_to_nanotron \
    --checkpoint_path meta-llama/Llama-2-7b-hf \
    --save_path meta-llama/Llama-2-7b-nt

# nanotron2hf
torchrun --nproc_per_node=1  \
    -m src.original_conversation.convert_nanotron_to_hf \
    --checkpoint_path meta-llama/Llama-2-7b-nt \
    --tokenizer_path meta-llama/Llama-2-7b-hf \
    --save_path meta-llama/Llama-2-7b
```

For MLA models, the following command can be used for model conversion.

```bash
# hf2nanotron 
torchrun --nproc_per_node=1  \
    -m src.conversation.convert_hf_to_nanotron \
    --checkpoint_path meta-llama/Llama-2-7b-hf \
    --save_path meta-llama/Llama-2-7b-nt \
    --is_mla

# nanotron2hf
torchrun --nproc_per_node=1  \
    -m src.conversation.convert_nanotron_to_hf \
    --checkpoint_path meta-llama/Llama-2-7b-nt \
    --tokenizer_path meta-llama/Llama-2-7b-hf \
    --save_path meta-llama/Llama-2-7b \
    --is_mla
```

## Datasets

First download the datasets.

* smollm-corpus(fineweb-edu-dedup, cosmopedia-v2, python-edu): https://huggingface.co/datasets/HuggingFaceTB/smollm-corpus

* open-web-math: https://huggingface.co/datasets/open-web-math/open-web-math

* stackoverflow: https://huggingface.co/datasets/bigcode/stackoverflow-clean

Secondly, process the datasets according to https://github.com/huggingface/nanotron/blob/main/docs/nanoset.md.

## Environment

Install pytorch and other packages.

```bash
conda create -n mla-ft python=3.11
pip install -r requirements.txt
```

## Partial-RoPE Fine-Tuning

Once the checkpoint in nanotron format is ready, you can use the following command for partial-RoPE fine-tuning (FT). The config file can refer to [general configuration](./configs/rope/v4_topk4_cfg.yaml) and the [partial-RoPE configuration](./configs/mla/v4_topk4_rope.yaml).


```bash
torchrun --nproc_per_node 2 \
    -m src.run_train \
    --config-file configs/rope/v5_last8_cfg.yaml \
    --rope-cfg configs/rope/v5_last8_rope.yaml
```

> If you want to use the partial-RoPE version 4, you should get the `qk_tensor` first.
> Using the following command, you can get the `qk_tensor`:
> ```bash
>torchrun --nproc_per_node 1 \
>    src/test/test_2_norm.py \
>    --config-file configs/test/1B_2norm.yaml
>    --output-dir utils/ \
>    --sample-size 1024
> ```

| Partial-RoPE version | Strategy |
| :----: | --- |
| 0    | full-RoPE  |
| 1    | $\mathcal{S}_{\text{high}}$ |
| 2    | $\mathcal{S}_{\text{uniform}}$ |
| 3    | $\mathcal{S}_{\text{middle}}$ |
| 4    | $\mathcal{S}_{\text{2-norm}}$ |
| 5    | $\mathcal{S}_{\text{low}}$ |

## Multiple-Head Latent Attention Fine-Tuning

Use the following command for MLA fine-tuning:

```bash
torchrun --nproc_per_node 2 \
    -m src.mla_train_nt \
    --config-file configs/rope/v5_last8_cfg.yaml \
    --rope-cfg configs/rope/v5_last8_rope.yaml
```

| SVD version | Strategy |
| :----: | --- |
<<<<<<< HEAD
| 2 | SVD $_{split}$ |
| 7 | SVD $_{joint}$ |
=======
| 2 |  $SVD_{split}$ |
| 7 |  $SVD_{joint}$ |
>>>>>>> cec62db0

## Lighteval Evaluation

For the partial-RoPE model, use the following command:

```bash
export model_name_or_path=""
export output_dir=""
export NUM_GPUS=$(echo $CUDA_VISIBLE_DEVICES | awk -F "," '{print NF}')

accelerate launch --multi_gpu --num_processes=${NUM_GPUS} \
    -m lighteval accelerate \
    --model_args "pretrained=${model_name_or_path},revision=main,dtype=bfloat16,max_length=2048" \
    --override_batch_size 50 \
    --custom_tasks "src/evaluation/tasks.py" \
    --tasks "src/evaluation/smollm1_base_v2.txt" \
    --output_dir "eval_results/${output_dir}"
```

For the MLA evaluation, you can use the following command:
```bash
export model_name_or_path=""
export output_dir=""
export NUM_GPUS=$(echo $CUDA_VISIBLE_DEVICES | awk -F "," '{print NF}')
export cfg_RoPE="configs/rope/v5_last8_rope.yaml"

accelerate launch --num_processes=${NUM_GPUS} \
    -m src.evaluation.eval_mla --cfg_RoPE ${cfg_RoPE} \
    accelerate \
    --model_args "pretrained=${model_name_or_path}_hf,revision=main,dtype=bfloat16,max_length=2048" \
    --override_batch_size 200 \
    --custom_tasks "src/evaluation/tasks.py" \
    --tasks "src/evaluation/smollm1_base_v2.txt" \
    --output_dir "eval_results/${output_dir}"
```


## LongBench Evaluation


For the baseline evaluation, you can use the following command:
```bash
export model_name_or_path=""
export output_dir=""
export NUM_GPUS=$(echo $CUDA_VISIBLE_DEVICES | awk -F "," '{print NF}')
export cfg_RoPE="configs/rope/v5_last8_rope.yaml"

torchrun --nproc_per_node=${NUM_GPUS} \
    -m src.evaluation.longbench \
    --model_path ${model_name_or_path} \
    --tokenizer_path ${model_name_or_path} \
    --longbench True \
    --lb_max_tokens 2048 \
    --lb_batch_size 16 \
    --output_dir /longbench/bf16 \
    --dtype "bfloat16"
```

For the MLA model, you should add the parameter `--is_mla` to the command.

If you want to use the quantized KV cache, you can use the following command:
```bash
export model_name_or_path=""
export output_dir=""
export NUM_GPUS=$(echo $CUDA_VISIBLE_DEVICES | awk -F "," '{print NF}')

torchrun --nproc_per_node=${NUM_GPUS} \
    -m src.evaluation.longbench \
    --model_path ${model_name_or_path} \
    --tokenizer_path ${model_name_or_path} \
    --longbench True \
    --lb_max_tokens 2048 \
    --lb_batch_size 16 \
    --output_dir /longbench/${model_name_or_path}_hqq_int4 \
    --dtype "bfloat16" \
    --cache_implementation "quantized" \
    --backend "HQQ" \
    --nbits 4 \
    --residual_length 128 \
```

## Citation
```
@misc{ji2025economicalinferenceenablingdeepseeks,
      title={Towards Economical Inference: Enabling DeepSeek's Multi-Head Latent Attention in Any Transformer-based LLMs}, 
      author={Tao Ji and Bin Guo and Yuanbin Wu and Qipeng Guo and Lixing Shen and Zhan Chen and Xipeng Qiu and Qi Zhang and Tao Gui},
      year={2025},
      eprint={2502.14837},
      archivePrefix={arXiv},
      primaryClass={cs.CL},
      url={https://arxiv.org/abs/2502.14837}, 
}
```<|MERGE_RESOLUTION|>--- conflicted
+++ resolved
@@ -125,13 +125,8 @@
 
 | SVD version | Strategy |
 | :----: | --- |
-<<<<<<< HEAD
-| 2 | SVD $_{split}$ |
-| 7 | SVD $_{joint}$ |
-=======
 | 2 |  $SVD_{split}$ |
 | 7 |  $SVD_{joint}$ |
->>>>>>> cec62db0
 
 ## Lighteval Evaluation
 
